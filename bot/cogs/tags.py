--- conflicted
+++ resolved
@@ -36,7 +36,6 @@
     def get_tags() -> dict:
         """Get all tags."""
         cache = {}
-<<<<<<< HEAD
 
         base_path = Path("bot", "resources", "tags")
         for file in base_path.glob("**/*"):
@@ -48,15 +47,6 @@
                         "description": file.read_text(),
                     },
                     "restricted_to": "developers",
-=======
-        tag_files = Path("bot", "resources", "tags").iterdir()
-        for file in tag_files:
-            tag_title = file.stem
-            tag = {
-                "title": tag_title,
-                "embed": {
-                    "description": file.read_text(encoding="utf-8")
->>>>>>> 6cedfdc0
                 }
 
                 # Convert to a list to allow negative indexing.
