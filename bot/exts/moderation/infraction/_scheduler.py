import textwrap
import typing as t
from abc import abstractmethod
from gettext import ngettext

import arrow
import dateutil.parser
import discord
from discord.ext.commands import Context

from bot import constants
from bot.api import ResponseCodeError
from bot.bot import Bot
from bot.constants import Colours
from bot.converters import MemberOrUser
from bot.exts.moderation.infraction import _utils
from bot.exts.moderation.modlog import ModLog
from bot.log import get_logger
from bot.utils import messages, scheduling, time
from bot.utils.channel import is_mod_channel

log = get_logger(__name__)


class InfractionScheduler:
    """Handles the application, pardoning, and expiration of infractions."""

    def __init__(self, bot: Bot, supported_infractions: t.Container[str]):
        self.bot = bot
        self.scheduler = scheduling.Scheduler(self.__class__.__name__)

        scheduling.create_task(self.reschedule_infractions(supported_infractions), event_loop=self.bot.loop)

    def cog_unload(self) -> None:
        """Cancel scheduled tasks."""
        self.scheduler.cancel_all()

    @property
    def mod_log(self) -> ModLog:
        """Get the currently loaded ModLog cog instance."""
        return self.bot.get_cog("ModLog")

    async def reschedule_infractions(self, supported_infractions: t.Container[str]) -> None:
        """Schedule expiration for previous infractions."""
        await self.bot.wait_until_guild_available()

        log.trace(f"Rescheduling infractions for {self.__class__.__name__}.")

        infractions = await self.bot.api_client.get(
            "bot/infractions",
            params={
                "active": "true",
                "ordering": "expires_at",
                "permanent": "false",
                "types": ",".join(supported_infractions),
            },
        )

        to_schedule = [i for i in infractions if i["id"] not in self.scheduler]

        for infraction in to_schedule:
            log.trace("Scheduling %r", infraction)
            self.schedule_expiration(infraction)

        # Call ourselves again when the last infraction would expire. This will be the "oldest" infraction we've seen
        # from the database so far, and new ones are scheduled as part of application.
        # We make sure to fire this
        if to_schedule:
            next_reschedule_point = max(
                dateutil.parser.isoparse(infr["expires_at"]) for infr in to_schedule
            )
            log.trace("Will reschedule remaining infractions at %s", next_reschedule_point)

            self.scheduler.schedule_at(next_reschedule_point, -1, self.reschedule_infractions(supported_infractions))

        log.trace("Done rescheduling")

    async def reapply_infraction(
        self,
        infraction: _utils.Infraction,
        apply_coro: t.Optional[t.Awaitable]
    ) -> None:
        """Reapply an infraction if it's still active or deactivate it if less than 60 sec left."""
        if infraction["expires_at"] is not None:
            # Calculate the time remaining, in seconds, for the mute.
            expiry = dateutil.parser.isoparse(infraction["expires_at"])
            delta = (expiry - arrow.utcnow()).total_seconds()
        else:
            # If the infraction is permanent, it is not possible to get the time remaining.
            delta = None

        # Mark as inactive if the infraction is not permanent and less than a minute remains.
        if delta is not None and delta < 60:
            log.info(
                "Infraction will be deactivated instead of re-applied "
                "because less than 1 minute remains."
            )
            await self.deactivate_infraction(infraction)
            return

        # Allowing mod log since this is a passive action that should be logged.
        try:
            await apply_coro
        except discord.HTTPException as e:
            # When user joined and then right after this left again before action completed, this can't apply roles
            if e.code == 10007 or e.status == 404:
                log.info(
                    f"Can't reapply {infraction['type']} to user {infraction['user']} because user left the guild."
                )
            else:
                log.exception(
                    f"Got unexpected HTTPException (HTTP {e.status}, Discord code {e.code})"
                    f"when awaiting {infraction['type']} coroutine for {infraction['user']}."
                )
        else:
            log.info(f"Re-applied {infraction['type']} to user {infraction['user']} upon rejoining.")

    async def apply_infraction(
        self,
        ctx: Context,
        infraction: _utils.Infraction,
        user: MemberOrUser,
        action_coro: t.Optional[t.Awaitable] = None,
        user_reason: t.Optional[str] = None,
        additional_info: str = "",
    ) -> bool:
        """
        Apply an infraction to the user, log the infraction, and optionally notify the user.

        `action_coro`, if not provided, will result in the infraction not getting scheduled for deletion.
        `user_reason`, if provided, will be sent to the user in place of the infraction reason.
        `additional_info` will be attached to the text field in the mod-log embed.

        Returns whether or not the infraction succeeded.
        """
        infr_type = infraction["type"]
        icon = _utils.INFRACTION_ICONS[infr_type][0]
        reason = infraction["reason"]
        expiry = time.format_with_duration(infraction["expires_at"])
        id_ = infraction['id']

        if user_reason is None:
            user_reason = reason

        log.trace(f"Applying {infr_type} infraction #{id_} to {user}.")

        # Default values for the confirmation message and mod log.
        confirm_msg = ":ok_hand: applied"

        # Specifying an expiry for a note or warning makes no sense.
        if infr_type in ("note", "warning"):
            expiry_msg = ""
        else:
            expiry_msg = f" until {expiry}" if expiry else " permanently"

        dm_result = ""
        dm_log_text = ""
        expiry_log_text = f"\nExpires: {expiry}" if expiry else ""
        log_title = "applied"
        log_content = None
        failed = False

        # DM the user about the infraction if it's not a shadow/hidden infraction.
        # This needs to happen before we apply the infraction, as the bot cannot
        # send DMs to user that it doesn't share a guild with. If we were to
        # apply kick/ban infractions first, this would mean that we'd make it
        # impossible for us to deliver a DM. See python-discord/bot#982.
<<<<<<< HEAD
        if not infraction["hidden"]:
            if await _utils.notify_infraction(infraction, user, user_reason):
                dm_result = ":incoming_envelope: "
                dm_log_text = "\nDM: Sent"
            else:
                dm_result = f"{constants.Emojis.failmail} "
                dm_log_text = "\nDM: **Failed**"
=======
        if not infraction["hidden"] and infr_type in {"ban", "kick"}:
            dm_result = f"{constants.Emojis.failmail} "
            dm_log_text = "\nDM: **Failed**"

            # Accordingly update whether the user was successfully notified via DM.
            if await _utils.notify_infraction(
                    self.bot, user, infraction["id"], infr_type.replace("_", " ").title(), expiry, user_reason, icon
            ):
                dm_result = ":incoming_envelope: "
                dm_log_text = "\nDM: Sent"
>>>>>>> 14edd58f

        end_msg = ""
        if is_mod_channel(ctx.channel):
            log.trace(f"Fetching total infraction count for {user}.")

            infractions = await self.bot.api_client.get(
                "bot/infractions",
                params={"user__id": str(user.id)}
            )
            total = len(infractions)
            end_msg = f" (#{id_} ; {total} infraction{ngettext('', 's', total)} total)"
        elif infraction["actor"] == self.bot.user.id:
            log.trace(
                f"Infraction #{id_} actor is bot; including the reason in the confirmation message."
            )
            if reason:
                end_msg = f" (reason: {textwrap.shorten(reason, width=1500, placeholder='...')})"

        purge = infraction.get("purge", "")

        # Execute the necessary actions to apply the infraction on Discord.
        if action_coro:
            log.trace(f"Awaiting the infraction #{id_} application action coroutine.")
            try:
                await action_coro
                if expiry:
                    # Schedule the expiration of the infraction.
                    self.schedule_expiration(infraction)
            except discord.HTTPException as e:
                # Accordingly display that applying the infraction failed.
                # Don't use ctx.message.author; antispam only patches ctx.author.
                confirm_msg = ":x: failed to apply"
                expiry_msg = ""
                log_content = ctx.author.mention
                log_title = "failed to apply"

                log_msg = f"Failed to apply {' '.join(infr_type.split('_'))} infraction #{id_} to {user}"
                if isinstance(e, discord.Forbidden):
                    log.warning(f"{log_msg}: bot lacks permissions.")
                elif e.code == 10007 or e.status == 404:
                    log.info(
                        f"Can't apply {infraction['type']} to user {infraction['user']} because user left from guild."
                    )
                else:
                    log.exception(log_msg)
                failed = True

        if failed:
            log.trace(f"Trying to delete infraction {id_} from database because applying infraction failed.")
            try:
                await self.bot.api_client.delete(f"bot/infractions/{id_}")
            except ResponseCodeError as e:
                confirm_msg += " and failed to delete"
                log_title += " and failed to delete"
                log.error(f"Deletion of {infr_type} infraction #{id_} failed with error code {e.status}.")
            infr_message = ""
        else:
            infr_message = f" **{purge}{' '.join(infr_type.split('_'))}** to {user.mention}{expiry_msg}{end_msg}"

            # If we need to DM and haven't already tried to
            if not infraction["hidden"] and infr_type not in {"ban", "kick"}:
                dm_result = f"{constants.Emojis.failmail} "
                dm_log_text = "\nDM: **Failed**"

                # Accordingly update whether the user was successfully notified via DM.
                if await _utils.notify_infraction(
                        self.bot, user, infraction["id"], infr_type.replace("_", " ").title(), expiry, user_reason, icon
                ):
                    dm_result = ":incoming_envelope: "
                    dm_log_text = "\nDM: Sent"

        # Send a confirmation message to the invoking context.
        log.trace(f"Sending infraction #{id_} confirmation message.")
        await ctx.send(f"{dm_result}{confirm_msg}{infr_message}.")

        # Send a log message to the mod log.
        # Don't use ctx.message.author for the actor; antispam only patches ctx.author.
        log.trace(f"Sending apply mod log for infraction #{id_}.")
        await self.mod_log.send_log_message(
            icon_url=icon,
            colour=Colours.soft_red,
            title=f"Infraction {log_title}: {' '.join(infr_type.split('_'))}",
            thumbnail=user.display_avatar.url,
            text=textwrap.dedent(f"""
                Member: {messages.format_user(user)}
                Actor: {ctx.author.mention}{dm_log_text}{expiry_log_text}
                Reason: {reason}
                {additional_info}
            """),
            content=log_content,
            footer=f"ID: {id_}"
        )

        log.info(f"Applied {purge}{infr_type} infraction #{id_} to {user}.")
        return not failed

    async def pardon_infraction(
            self,
            ctx: Context,
            infr_type: str,
            user: MemberOrUser,
            *,
            send_msg: bool = True,
            notify: bool = True
    ) -> None:
        """
        Prematurely end an infraction for a user and log the action in the mod log.

        If `send_msg` is True, then a pardoning confirmation message will be sent to
        the context channel. Otherwise, no such message will be sent.

        If `notify` is True, notify the user of the pardon via DM where applicable.
        """
        log.trace(f"Pardoning {infr_type} infraction for {user}.")

        # Check the current active infraction
        log.trace(f"Fetching active {infr_type} infractions for {user}.")
        response = await self.bot.api_client.get(
            'bot/infractions',
            params={
                'active': 'true',
                'type': infr_type,
                'user__id': user.id
            }
        )

        if not response:
            log.debug(f"No active {infr_type} infraction found for {user}.")
            await ctx.send(f":x: There's no active {infr_type} infraction for user {user.mention}.")
            return

        # Deactivate the infraction and cancel its scheduled expiration task.
        log_text = await self.deactivate_infraction(response[0], send_log=False, notify=notify)

        log_text["Member"] = messages.format_user(user)
        log_text["Actor"] = ctx.author.mention
        log_content = None
        id_ = response[0]['id']
        footer = f"ID: {id_}"

        # Accordingly display whether the user was successfully notified via DM.
        dm_emoji = ""
        if log_text.get("DM") == "Sent":
            dm_emoji = ":incoming_envelope: "
        elif "DM" in log_text:
            dm_emoji = f"{constants.Emojis.failmail} "

        # Accordingly display whether the pardon failed.
        if "Failure" in log_text:
            confirm_msg = ":x: failed to pardon"
            log_title = "pardon failed"
            log_content = ctx.author.mention

            log.warning(f"Failed to pardon {infr_type} infraction #{id_} for {user}.")
        else:
            confirm_msg = ":ok_hand: pardoned"
            log_title = "pardoned"

            log.info(f"Pardoned {infr_type} infraction #{id_} for {user}.")

        # Send a confirmation message to the invoking context.
        if send_msg:
            log.trace(f"Sending infraction #{id_} pardon confirmation message.")
            await ctx.send(
                f"{dm_emoji}{confirm_msg} infraction **{' '.join(infr_type.split('_'))}** for {user.mention}. "
                f"{log_text.get('Failure', '')}"
            )

        # Move reason to end of entry to avoid cutting out some keys
        log_text["Reason"] = log_text.pop("Reason")

        # Send a log message to the mod log.
        await self.mod_log.send_log_message(
            icon_url=_utils.INFRACTION_ICONS[infr_type][1],
            colour=Colours.soft_green,
            title=f"Infraction {log_title}: {' '.join(infr_type.split('_'))}",
            thumbnail=user.display_avatar.url,
            text="\n".join(f"{k}: {v}" for k, v in log_text.items()),
            footer=footer,
            content=log_content,
        )

    async def deactivate_infraction(
        self,
        infraction: _utils.Infraction,
        *,
        send_log: bool = True,
        notify: bool = True
    ) -> t.Dict[str, str]:
        """
        Deactivate an active infraction and return a dictionary of lines to send in a mod log.

        The infraction is removed from Discord, marked as inactive in the database, and has its
        expiration task cancelled. If `send_log` is True, a mod log is sent for the
        deactivation of the infraction.

        If `notify` is True, notify the user of the pardon via DM where applicable.

        Infractions of unsupported types will raise a ValueError.
        """
        guild = self.bot.get_guild(constants.Guild.id)
        mod_role = guild.get_role(constants.Roles.moderators)
        user_id = infraction["user"]
        actor = infraction["actor"]
        type_ = infraction["type"]
        id_ = infraction["id"]

        log.info(f"Marking infraction #{id_} as inactive (expired).")

        log_content = None
        log_text = {
            "Member": f"<@{user_id}>",
            "Actor": f"<@{actor}>",
            "Reason": infraction["reason"],
            "Created": time.format_with_duration(infraction["inserted_at"], infraction["expires_at"]),
        }

        try:
            log.trace("Awaiting the pardon action coroutine.")
            returned_log = await self._pardon_action(infraction, notify)

            if returned_log is not None:
                log_text = {**log_text, **returned_log}  # Merge the logs together
            else:
                raise ValueError(
                    f"Attempted to deactivate an unsupported infraction #{id_} ({type_})!"
                )
        except discord.Forbidden:
            log.warning(f"Failed to deactivate infraction #{id_} ({type_}): bot lacks permissions.")
            log_text["Failure"] = "The bot lacks permissions to do this (role hierarchy?)"
            log_content = mod_role.mention
        except discord.HTTPException as e:
            if e.code == 10007 or e.status == 404:
                log.info(
                    f"Can't pardon {infraction['type']} for user {infraction['user']} because user left the guild."
                )
                log_text["Failure"] = "User left the guild."
                log_content = mod_role.mention
            else:
                log.exception(f"Failed to deactivate infraction #{id_} ({type_})")
                log_text["Failure"] = f"HTTPException with status {e.status} and code {e.code}."
                log_content = mod_role.mention

        # Check if the user is currently being watched by Big Brother.
        try:
            log.trace(f"Determining if user {user_id} is currently being watched by Big Brother.")

            active_watch = await self.bot.api_client.get(
                "bot/infractions",
                params={
                    "active": "true",
                    "type": "watch",
                    "user__id": user_id
                }
            )

            log_text["Watching"] = "Yes" if active_watch else "No"
        except ResponseCodeError:
            log.exception(f"Failed to fetch watch status for user {user_id}")
            log_text["Watching"] = "Unknown - failed to fetch watch status."

        try:
            # Mark infraction as inactive in the database.
            log.trace(f"Marking infraction #{id_} as inactive in the database.")
            await self.bot.api_client.patch(
                f"bot/infractions/{id_}",
                json={"active": False}
            )
        except ResponseCodeError as e:
            log.exception(f"Failed to deactivate infraction #{id_} ({type_})")
            log_line = f"API request failed with code {e.status}."
            log_content = mod_role.mention

            # Append to an existing failure message if possible
            if "Failure" in log_text:
                log_text["Failure"] += f" {log_line}"
            else:
                log_text["Failure"] = log_line

        # Cancel the expiration task.
        if infraction["expires_at"] is not None:
            self.scheduler.cancel(infraction["id"])

        # Send a log message to the mod log.
        if send_log:
            log_title = "expiration failed" if "Failure" in log_text else "expired"

            user = self.bot.get_user(user_id)
            avatar = user.display_avatar.url if user else None

            # Move reason to end so when reason is too long, this is not gonna cut out required items.
            log_text["Reason"] = log_text.pop("Reason")

            log.trace(f"Sending deactivation mod log for infraction #{id_}.")
            await self.mod_log.send_log_message(
                icon_url=_utils.INFRACTION_ICONS[type_][1],
                colour=Colours.soft_green,
                title=f"Infraction {log_title}: {type_}",
                thumbnail=avatar,
                text="\n".join(f"{k}: {v}" for k, v in log_text.items()),
                footer=f"ID: {id_}",
                content=log_content,
            )

        return log_text

    @abstractmethod
    async def _pardon_action(
        self,
        infraction: _utils.Infraction,
        notify: bool
    ) -> t.Optional[t.Dict[str, str]]:
        """
        Execute deactivation steps specific to the infraction's type and return a log dict.

        If `notify` is True, notify the user of the pardon via DM where applicable.
        If an infraction type is unsupported, return None instead.
        """
        raise NotImplementedError

    def schedule_expiration(self, infraction: _utils.Infraction) -> None:
        """
        Marks an infraction expired after the delay from time of scheduling to time of expiration.

        At the time of expiration, the infraction is marked as inactive on the website and the
        expiration task is cancelled.
        """
        expiry = dateutil.parser.isoparse(infraction["expires_at"])
        self.scheduler.schedule_at(expiry, infraction["id"], self.deactivate_infraction(infraction))<|MERGE_RESOLUTION|>--- conflicted
+++ resolved
@@ -165,26 +165,13 @@
         # send DMs to user that it doesn't share a guild with. If we were to
         # apply kick/ban infractions first, this would mean that we'd make it
         # impossible for us to deliver a DM. See python-discord/bot#982.
-<<<<<<< HEAD
-        if not infraction["hidden"]:
+        if not infraction["hidden"] and infr_type in {"ban", "kick"}:
             if await _utils.notify_infraction(infraction, user, user_reason):
                 dm_result = ":incoming_envelope: "
                 dm_log_text = "\nDM: Sent"
             else:
                 dm_result = f"{constants.Emojis.failmail} "
                 dm_log_text = "\nDM: **Failed**"
-=======
-        if not infraction["hidden"] and infr_type in {"ban", "kick"}:
-            dm_result = f"{constants.Emojis.failmail} "
-            dm_log_text = "\nDM: **Failed**"
-
-            # Accordingly update whether the user was successfully notified via DM.
-            if await _utils.notify_infraction(
-                    self.bot, user, infraction["id"], infr_type.replace("_", " ").title(), expiry, user_reason, icon
-            ):
-                dm_result = ":incoming_envelope: "
-                dm_log_text = "\nDM: Sent"
->>>>>>> 14edd58f
 
         end_msg = ""
         if is_mod_channel(ctx.channel):
@@ -246,15 +233,12 @@
 
             # If we need to DM and haven't already tried to
             if not infraction["hidden"] and infr_type not in {"ban", "kick"}:
-                dm_result = f"{constants.Emojis.failmail} "
-                dm_log_text = "\nDM: **Failed**"
-
-                # Accordingly update whether the user was successfully notified via DM.
-                if await _utils.notify_infraction(
-                        self.bot, user, infraction["id"], infr_type.replace("_", " ").title(), expiry, user_reason, icon
-                ):
+                if await _utils.notify_infraction(infraction, user, user_reason):
                     dm_result = ":incoming_envelope: "
                     dm_log_text = "\nDM: Sent"
+                else:
+                    dm_result = f"{constants.Emojis.failmail} "
+                    dm_log_text = "\nDM: **Failed**"
 
         # Send a confirmation message to the invoking context.
         log.trace(f"Sending infraction #{id_} confirmation message.")
