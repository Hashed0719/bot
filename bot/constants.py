"""
Loads bot configuration from environment variables
and `.env` files. By default, this simply loads the
default configuration defined thanks to the `default`
keyword argument in each instance of the `Field` class
If two files called `.env` and `.env.server` are found
in the project directory, the values will be loaded
from both of them, thus overlooking the predefined defaults.
Any settings left out in the custom user configuration
will default to the values passed to the `default` kwarg.
"""
import os
from enum import Enum
from typing import Optional

from pydantic import BaseModel, BaseSettings, root_validator


class EnvConfig(BaseSettings):
    class Config:
        env_file = ".env", ".env.server",
        env_file_encoding = 'utf-8'
        env_nested_delimiter = '__'


class _Miscellaneous(EnvConfig):
    debug = True
    file_logs = False


Miscellaneous = _Miscellaneous()


FILE_LOGS = Miscellaneous.file_logs
DEBUG_MODE = Miscellaneous.debug


class _Bot(EnvConfig):
    EnvConfig.Config.env_prefix = "bot_"

    prefix = "!"
    sentry_dsn = ""
    token = ""
    trace_loggers = "*"


Bot = _Bot()


class _Channels(EnvConfig):
    EnvConfig.Config.env_prefix = "channels_"

    announcements = 354619224620138496
    changelog = 748238795236704388
    mailing_lists = 704372456592506880
    python_events = 729674110270963822
    python_news = 704372456592506880
    reddit = 458224812528238616

    dev_contrib = 635950537262759947
    dev_core = 411200599653351425
    dev_log = 622895325144940554

    meta = 429409067623251969
    python_general = 267624335836053506

    python_help = 1035199133436354600

    attachment_log = 649243850006855680
    filter_log = 1014943924185473094
    message_log = 467752170159079424
    mod_log = 282638479504965634
    nomination_voting_archive = 833371042046148738
    user_log = 528976905546760203
    voice_log = 640292421988646961

    off_topic_0 = 291284109232308226
    off_topic_1 = 463035241142026251
    off_topic_2 = 463035268514185226

    bot_commands = 267659945086812160
    discord_bots = 343944376055103488
    esoteric = 470884583684964352
    voice_gate = 764802555427029012
    code_jam_planning = 490217981872177157

    # Staff
    admins = 365960823622991872
    admin_spam = 563594791770914816
    defcon = 464469101889454091
    helpers = 385474242440986624
    incidents = 714214212200562749
    incidents_archive = 720668923636351037
    mod_alerts = 473092532147060736
    mod_meta = 775412552795947058
    mods = 305126844661760000
    nominations = 822920136150745168
    nomination_voting = 822853512709931008
    organisation = 551789653284356126

    # Staff announcement channels
    admin_announcements = 749736155569848370
    mod_announcements = 372115205867700225
    staff_announcements = 464033278631084042
    staff_info = 396684402404622347
    staff_lounge = 464905259261755392

    # Voice Channels
    admins_voice = 500734494840717332
    code_help_voice_0 = 751592231726481530
    code_help_voice_1 = 764232549840846858
    general_voice_0 = 751591688538947646
    general_voice_1 = 799641437645701151
    staff_voice = 412375055910043655

    black_formatter = 846434317021741086

    # Voice Chat
    code_help_chat_0 = 755154969761677312
    code_help_chat_1 = 766330079135268884
    staff_voice_chat = 541638762007101470
    voice_chat_0 = 412357430186344448
    voice_chat_1 = 799647045886541885

    big_brother = 468507907357409333
    duck_pond = 637820308341915648
    roles = 851270062434156586


Channels = _Channels()


class _Roles(EnvConfig):

    EnvConfig.Config.env_prefix = "roles_"

    # Self-assignable roles, see the Subscribe cog
    advent_of_code = 518565788744024082
    announcements = 463658397560995840
    lovefest = 542431903886606399
    pyweek_announcements = 897568414044938310
    revival_of_code = 988801794668908655
    legacy_help_channels_access = 1074780483776417964

    contributors = 295488872404484098
    help_cooldown = 699189276025421825
    muted = 277914926603829249
    partners = 323426753857191936
    python_community = 458226413825294336
    voice_verified = 764802720779337729

    # Streaming
    video = 764245844798079016

    # Staff
    admins = 267628507062992896
    core_developers = 587606783669829632
    code_jam_event_team = 787816728474288181
    devops = 409416496733880320
    domain_leads = 807415650778742785
    events_lead = 778361735739998228
    helpers = 267630620367257601
    moderators = 831776746206265384
    mod_team = 267629731250176001
    owners = 267627879762755584
    project_leads = 815701647526330398

    # Code Jam
    jammers = 737249140966162473

    # Patreon
    patreon_tier_1 = 505040943800516611
    patreon_tier_2 = 743399725914390631
    patreon_tier_3 = 743400204367036520


Roles = _Roles()


class _Categories(EnvConfig):
    EnvConfig.Config.env_prefix = "categories_"

    logs = 468520609152892958
    moderators = 749736277464842262
    modmail = 714494672835444826
    appeals = 890331800025563216
    appeals_2 = 895417395261341766
    voice = 356013253765234688

    # 2021 Summer Code Jam
    summer_code_jam = 861692638540857384


Categories = _Categories()


class _Guild(EnvConfig):
    EnvConfig.Config.env_prefix = "guild_"

    id = 267624335836053506
    invite = "https://discord.gg/python"

    moderation_categories = [
        Categories.moderators,
        Categories.modmail,
        Categories.logs,
        Categories.appeals,
        Categories.appeals_2
    ]
    moderation_channels = [Channels.admins, Channels.admin_spam, Channels.mods]
    modlog_blacklist = [
        Channels.attachment_log,
        Channels.message_log,
        Channels.mod_log,
        Channels.staff_voice,
        Channels.filter_log
    ]
    reminder_whitelist = [Channels.bot_commands, Channels.dev_contrib, Channels.black_formatter]
    moderation_roles = [Roles.admins, Roles.mod_team, Roles.moderators, Roles.owners]
    staff_roles = [Roles.admins, Roles.helpers, Roles.mod_team, Roles.owners]


Guild = _Guild()


class Event(Enum):
    """
    Event names. This does not include every event (for example, raw
    events aren't here), but only events used in ModLog for now.
    """

    guild_channel_create = "guild_channel_create"
    guild_channel_delete = "guild_channel_delete"
    guild_channel_update = "guild_channel_update"
    guild_role_create = "guild_role_create"
    guild_role_delete = "guild_role_delete"
    guild_role_update = "guild_role_update"
    guild_update = "guild_update"

    member_join = "member_join"
    member_remove = "member_remove"
    member_ban = "member_ban"
    member_unban = "member_unban"
    member_update = "member_update"

    message_delete = "message_delete"
    message_edit = "message_edit"

    voice_state_update = "voice_state_update"


class ThreadArchiveTimes(Enum):
    HOUR = 60
    DAY = 1440
    THREE_DAY = 4320
    WEEK = 10080


class Webhook(BaseModel):
    id: int
    channel: int


class _Webhooks(EnvConfig):
    EnvConfig.Config.env_prefix = "webhooks_"

    big_brother: Webhook = Webhook(id=569133704568373283, channel=Channels.big_brother)
    dev_log: Webhook = Webhook(id=680501655111729222, channel=Channels.dev_log)
    duck_pond: Webhook = Webhook(id=637821475327311927, channel=Channels.duck_pond)
    incidents: Webhook = Webhook(id=816650601844572212, channel=Channels.incidents)
    incidents_archive: Webhook = Webhook(id=720671599790915702, channel=Channels.incidents_archive)
    python_news: Webhook = Webhook(id=704381182279942324, channel=Channels.python_news)


Webhooks = _Webhooks()


class _BigBrother(EnvConfig):
    EnvConfig.Config.env_prefix = "big_brother_"

    header_message_limit = 15
    log_delay = 15


BigBrother = _BigBrother()


class _CodeBlock(EnvConfig):
    EnvConfig.Config.env_prefix = "code_block_"

    # The channels in which code blocks will be detected. They are not subject to a cooldown.
    channel_whitelist: list[int] = [Channels.bot_commands]
    # The channels which will be affected by a cooldown. These channels are also whitelisted.
    cooldown_channels: list[int] = [Channels.python_general]

    cooldown_seconds = 300
    minimum_lines = 4


CodeBlock = _CodeBlock()


class _Colours(EnvConfig):
    EnvConfig.Config.env_prefix = "colours_"

    blue = 0x3775a8
    bright_green = 0x01d277
    orange = 0xe67e22
    pink = 0xcf84e0
    purple = 0xb734eb
    soft_green = 0x68c290
    soft_orange = 0xf9cb54
    soft_red = 0xcd6d6d
    white = 0xfffffe
    yellow = 0xffd241

    @root_validator(pre=True)
    def parse_hex_values(cls, values):
        for key, value in values.items():
            values[key] = int(value, 16)
        return values


Colours = _Colours()


class _Free(EnvConfig):
    EnvConfig.Config.env_prefix = "free_"

    activity_timeout = 600
    cooldown_per = 60.0
    cooldown_rate = 1


Free = _Free()


class Punishment(BaseModel):
    remove_after = 600
    role_id: int = Roles.muted


class Rule(BaseModel):
    interval: int
    max: int


# Some help in choosing an appropriate name for this is appreciated
class ExtendedRule(Rule):
    max_consecutive: int


class Rules(BaseModel):
    attachments: Rule = Rule(interval=10, max=6)
    burst: Rule = Rule(interval=10, max=7)
    chars: Rule = Rule(interval=5, max=4_200)
    discord_emojis: Rule = Rule(interval=10, max=20)
    duplicates: Rule = Rule(interval=10, max=3)
    links: Rule = Rule(interval=10, max=10)
    mentions: Rule = Rule(interval=10, max=5)
    newlines: ExtendedRule = ExtendedRule(interval=10, max=100, max_consecutive=10)
    role_mentions: Rule = Rule(interval=10, max=3)


class _AntiSpam(EnvConfig):
    EnvConfig.Config.env_prefix = 'anti_spam_'

    cache_size = 100

    clean_offending = True
    ping_everyone = True

    punishment = Punishment()
    rules = Rules()


AntiSpam = _AntiSpam()


class _HelpChannels(EnvConfig):
    EnvConfig.Config.env_prefix = "help_channels_"

<<<<<<< HEAD
    user_ban: str
    user_timeout: str
    user_unban: str
    user_untimeout: str
    user_update: str
    user_verified: str
    user_warn: str
=======
    enable = True
    idle_minutes = 30
    deleted_idle_minutes = 5
    # Roles which are allowed to use the command which makes channels dormant
    cmd_whitelist: list[int] = [Roles.helpers]
>>>>>>> e21cd3ec


HelpChannels = _HelpChannels()


class _RedirectOutput(EnvConfig):
    EnvConfig.Config.env_prefix = "redirect_output_"

    delete_delay = 15
    delete_invocation = True


RedirectOutput = _RedirectOutput()


class _DuckPond(EnvConfig):
    EnvConfig.Config.env_prefix = "duck_pond_"

    threshold = 7

    channel_blacklist: list[str] = [
        Channels.announcements,
        Channels.python_news,
        Channels.python_events,
        Channels.mailing_lists,
        Channels.reddit,
        Channels.duck_pond,
        Channels.changelog,
        Channels.staff_announcements,
        Channels.mod_announcements,
        Channels.admin_announcements,
        Channels.staff_info
    ]

<<<<<<< HEAD
    # Self-assignable roles, see the Subscribe cog
    advent_of_code: int
    announcements: int
    lovefest: int
    pyweek_announcements: int
    revival_of_code: int
    legacy_help_channels_access: int

    contributors: int
    help_cooldown: int
    muted: int  # TODO remove when no longer relevant.
    partners: int
    python_community: int
    sprinters: int
    voice_verified: int
    video: int

    admins: int
    core_developers: int
    code_jam_event_team: int
    devops: int
    domain_leads: int
    events_lead: int
    helpers: int
    moderators: int
    mod_team: int
    owners: int
    project_leads: int

    jammers: int

    patreon_tier_1: int
    patreon_tier_2: int
    patreon_tier_3: int


class Guild(metaclass=YAMLGetter):
    section = "guild"
=======
>>>>>>> e21cd3ec

DuckPond = _DuckPond()


class _PythonNews(EnvConfig):
    EnvConfig.Config.env_prefix = "python_news_"

    channel: int = Webhooks.python_news.channel
    webhook: int = Webhooks.python_news.id
    mail_lists = ['python-ideas', 'python-announce-list', 'pypi-announce', 'python-dev']


PythonNews = _PythonNews()


class _VoiceGate(EnvConfig):
    EnvConfig.Config.env_prefix = "voice_gate_"

    bot_message_delete_delay = 10
    minimum_activity_blocks = 3
    minimum_days_member = 3
    minimum_messages = 50
    voice_ping_delete_delay = 60


VoiceGate = _VoiceGate()


class _Branding(EnvConfig):
    EnvConfig.Config.env_prefix = "branding_"

    cycle_frequency = 3


Branding = _Branding()


class _VideoPermission(EnvConfig):
    EnvConfig.Config.env_prefix = "video_permission_"

    default_permission_duration = 5


VideoPermission = _VideoPermission()


class _Redis(EnvConfig):
    EnvConfig.Config.env_prefix = "redis_"

    host = "redis.default.svc.cluster.local"
    password = ""
    port = 6379
    use_fakeredis = False  # If this is True, Bot will use fakeredis.aioredis


Redis = _Redis()


class _CleanMessages(EnvConfig):
    EnvConfig.Config.env_prefix = "clean_"

    message_limit = 10_000


CleanMessages = _CleanMessages()


class _Stats(EnvConfig):
    EnvConfig.Config.env_prefix = "stats_"

    presence_update_timeout = 30
    statsd_host = "graphite.default.svc.cluster.local"


Stats = _Stats()


class _Cooldowns(EnvConfig):
    EnvConfig.Config.env_prefix = "cooldowns_"

    tags = 60


Cooldowns = _Cooldowns()


class _Metabase(EnvConfig):
    EnvConfig.Config.env_prefix = "metabase_"

    username = ""
    password = ""
    base_url = "http://metabase.default.svc.cluster.local"
    public_url = "https://metabase.pythondiscord.com"
    max_session_age = 20_160


Metabase = _Metabase()


class _BaseURLs(EnvConfig):
    EnvConfig.Config.env_prefix = "urls_"

    # Snekbox endpoints
    snekbox_eval_api = "http://snekbox-310.default.svc.cluster.local/eval"
    snekbox_311_eval_api = "http://snekbox.default.svc.cluster.local/eval"

    # Discord API
    discord_api = "https://discordapp.com/api/v7/"

    # Misc endpoints
    bot_avatar = "https://raw.githubusercontent.com/python-discord/branding/main/logos/logo_circle/logo_circle.png"

    github_bot_repo = "https://github.com/python-discord/bot"

    # Site
    site = "pythondiscord.com"
    site_schema = "https://"
    site_api = "site.default.svc.cluster.local/api"
    site_api_schema = "http://"


BaseURLs = _BaseURLs()


class _URLs(_BaseURLs):

    # Discord API endpoints
    discord_invite_api: str = "".join([BaseURLs.discord_api, "invites"])

    # Base site vars
    connect_max_retries = 3
    connect_cooldown = 5

    site_staff: str = "".join([BaseURLs.site_schema, BaseURLs.site, "/staff"])
    site_paste = "".join(["paste.", BaseURLs.site])

    # Site endpoints
    site_logs_view: str = "".join([BaseURLs.site_schema, BaseURLs.site, "/staff/bot/logs"])
    paste_service: str = "".join([BaseURLs.site_schema, "paste.", BaseURLs.site, "/{key}"])


URLs = _URLs()


class _Emojis(EnvConfig):
    EnvConfig.Config.env_prefix = "emojis_"

    badge_bug_hunter = "<:bug_hunter_lvl1:743882896372269137>"
    badge_bug_hunter_level_2 = "<:bug_hunter_lvl2:743882896611344505>"
    badge_early_supporter = "<:early_supporter:743882896909140058>"
    badge_hypesquad = "<:hypesquad_events:743882896892362873>"
    badge_hypesquad_balance = "<:hypesquad_balance:743882896460480625>"
    badge_hypesquad_bravery = "<:hypesquad_bravery:743882896745693335>"
    badge_hypesquad_brilliance = "<:hypesquad_brilliance:743882896938631248>"
    badge_partner = "<:partner:748666453242413136>"
    badge_staff = "<:discord_staff:743882896498098226>"
    badge_verified_bot_developer = "<:verified_bot_dev:743882897299210310>"
    verified_bot = "<:verified_bot:811645219220750347>"
    bot = "<:bot:812712599464443914>"

    defcon_shutdown = "<:defcondisabled:470326273952972810>"  # noqa: E704
    defcon_unshutdown = "<:defconenabled:470326274213150730>"  # noqa: E704
    defcon_update = "<:defconsettingsupdated:470326274082996224>"  # noqa: E704

    failmail = "<:failmail:633660039931887616>"
    failed_file = "<:failed_file:1073298441968562226>"

    incident_actioned = "<:incident_actioned:714221559279255583>"
    incident_investigating = "<:incident_investigating:714224190928191551>"
    incident_unactioned = "<:incident_unactioned:714223099645526026>"

    status_dnd = "<:status_dnd:470326272082313216>"
    status_idle = "<:status_idle:470326266625785866>"
    status_offline = "<:status_offline:470326266537705472>"
    status_online = "<:status_online:470326272351010816>"

    ducky_dave = "<:ducky_dave:742058418692423772>"

    trashcan = "<:trashcan:637136429717389331>"

    bullet = "\u2022"
    check_mark = "\u2705"
    cross_mark = "\u274C"
    new = "\U0001F195"
    pencil = "\u270F"

    ok_hand = ":ok_hand:"


Emojis = _Emojis()


class _Icons(EnvConfig):
    EnvConfig.Config.env_prefix = "icons_"

    crown_blurple = "https://cdn.discordapp.com/emojis/469964153289965568.png"
    crown_green = "https://cdn.discordapp.com/emojis/469964154719961088.png"
    crown_red = "https://cdn.discordapp.com/emojis/469964154879344640.png"

    defcon_denied = "https://cdn.discordapp.com/emojis/472475292078964738.png"    # noqa: E704
    defcon_shutdown = "https://cdn.discordapp.com/emojis/470326273952972810.png"  # noqa: E704
    defcon_unshutdown = "https://cdn.discordapp.com/emojis/470326274213150730.png"   # noqa: E704
    defcon_update = "https://cdn.discordapp.com/emojis/472472638342561793.png"   # noqa: E704

    filtering = "https://cdn.discordapp.com/emojis/472472638594482195.png"

    green_checkmark = "https://raw.githubusercontent.com/python-discord/branding/main/icons/checkmark/green-checkmark-dist.png"
    green_questionmark = "https://raw.githubusercontent.com/python-discord/branding/main/icons/checkmark/green-question-mark-dist.png"
    guild_update = "https://cdn.discordapp.com/emojis/469954765141442561.png"

    hash_blurple = "https://cdn.discordapp.com/emojis/469950142942806017.png"
    hash_green = "https://cdn.discordapp.com/emojis/469950144918585344.png"
    hash_red = "https://cdn.discordapp.com/emojis/469950145413251072.png"

    message_bulk_delete = "https://cdn.discordapp.com/emojis/469952898994929668.png"
    message_delete = "https://cdn.discordapp.com/emojis/472472641320648704.png"
    message_edit = "https://cdn.discordapp.com/emojis/472472638976163870.png"

    pencil = "https://cdn.discordapp.com/emojis/470326272401211415.png"

    questionmark = "https://cdn.discordapp.com/emojis/512367613339369475.png"

    remind_blurple = "https://cdn.discordapp.com/emojis/477907609215827968.png"
    remind_green = "https://cdn.discordapp.com/emojis/477907607785570310.png"
    remind_red = "https://cdn.discordapp.com/emojis/477907608057937930.png"

    sign_in = "https://cdn.discordapp.com/emojis/469952898181234698.png"
    sign_out = "https://cdn.discordapp.com/emojis/469952898089091082.png"

    superstarify = "https://cdn.discordapp.com/emojis/636288153044516874.png"
    unsuperstarify = "https://cdn.discordapp.com/emojis/636288201258172446.png"

    token_removed = "https://cdn.discordapp.com/emojis/470326273298792469.png"

    user_ban = "https://cdn.discordapp.com/emojis/469952898026045441.png"
    user_mute = "https://cdn.discordapp.com/emojis/472472640100106250.png"
    user_unban = "https://cdn.discordapp.com/emojis/469952898692808704.png"
    user_unmute = "https://cdn.discordapp.com/emojis/472472639206719508.png"
    user_update = "https://cdn.discordapp.com/emojis/469952898684551168.png"
    user_verified = "https://cdn.discordapp.com/emojis/470326274519334936.png"
    user_warn = "https://cdn.discordapp.com/emojis/470326274238447633.png"

    voice_state_blue = "https://cdn.discordapp.com/emojis/656899769662439456.png"
    voice_state_green = "https://cdn.discordapp.com/emojis/656899770094452754.png"
    voice_state_red = "https://cdn.discordapp.com/emojis/656899769905709076.png"


Icons = _Icons()


class _Filter(EnvConfig):
    EnvConfig.Config.env_prefix = "filters_"

    filter_domains = True
    filter_everyone_ping = True
    filter_invites = True
    filter_zalgo = False
    watch_regex = True
    watch_rich_embeds = True

    # Notifications are not expected for "watchlist" type filters

    notify_user_domains = False
    notify_user_everyone_ping = True
    notify_user_invites = True
    notify_user_zalgo = False

    offensive_msg_delete_days = 7
    ping_everyone = True

    channel_whitelist = [
        Channels.admins,
        Channels.big_brother,
        Channels.dev_log,
        Channels.message_log,
        Channels.mod_log,
        Channels.staff_lounge
    ]
    role_whitelist = [
        Roles.admins,
        Roles.helpers,
        Roles.moderators,
        Roles.owners,
        Roles.python_community,
        Roles.partners
    ]


Filter = _Filter()


class _Keys(EnvConfig):

    EnvConfig.Config.env_prefix = "api_keys_"

    github = ""
    site_api = ""


Keys = _Keys()


BOT_DIR = os.path.dirname(__file__)
PROJECT_ROOT = os.path.abspath(os.path.join(BOT_DIR, os.pardir))

# Default role combinations
MODERATION_ROLES = Guild.moderation_roles
STAFF_ROLES = Guild.staff_roles
STAFF_PARTNERS_COMMUNITY_ROLES = STAFF_ROLES + [Roles.partners, Roles.python_community]

# Channel combinations
MODERATION_CHANNELS = Guild.moderation_channels

# Category combinations
MODERATION_CATEGORIES = Guild.moderation_categories

# Git SHA for Sentry
GIT_SHA = os.environ.get("GIT_SHA", "development")


# Bot replies
NEGATIVE_REPLIES = [
    "Noooooo!!",
    "Nope.",
    "I'm sorry Dave, I'm afraid I can't do that.",
    "I don't think so.",
    "Not gonna happen.",
    "Out of the question.",
    "Huh? No.",
    "Nah.",
    "Naw.",
    "Not likely.",
    "No way, José.",
    "Not in a million years.",
    "Fat chance.",
    "Certainly not.",
    "NEGATORY.",
    "Nuh-uh.",
    "Not in my house!",
]

POSITIVE_REPLIES = [
    "Yep.",
    "Absolutely!",
    "Can do!",
    "Affirmative!",
    "Yeah okay.",
    "Sure.",
    "Sure thing!",
    "You're the boss!",
    "Okay.",
    "No problem.",
    "I got you.",
    "Alright.",
    "You got it!",
    "ROGER THAT",
    "Of course!",
    "Aye aye, cap'n!",
    "I'll allow it.",
]

ERROR_REPLIES = [
    "Please don't do that.",
    "You have to stop.",
    "Do you mind?",
    "In the future, don't do that.",
    "That was a mistake.",
    "You blew it.",
    "You're bad at computers.",
    "Are you trying to kill me?",
    "Noooooo!!",
    "I can't believe you've done this",
]<|MERGE_RESOLUTION|>--- conflicted
+++ resolved
@@ -144,7 +144,7 @@
 
     contributors = 295488872404484098
     help_cooldown = 699189276025421825
-    muted = 277914926603829249
+    muted = 277914926603829249  # TODO remove when no longer relevant.
     partners = 323426753857191936
     python_community = 458226413825294336
     voice_verified = 764802720779337729
@@ -335,11 +335,6 @@
 Free = _Free()
 
 
-class Punishment(BaseModel):
-    remove_after = 600
-    role_id: int = Roles.muted
-
-
 class Rule(BaseModel):
     interval: int
     max: int
@@ -370,7 +365,7 @@
     clean_offending = True
     ping_everyone = True
 
-    punishment = Punishment()
+    remove_timeout_after = 600
     rules = Rules()
 
 
@@ -380,21 +375,11 @@
 class _HelpChannels(EnvConfig):
     EnvConfig.Config.env_prefix = "help_channels_"
 
-<<<<<<< HEAD
-    user_ban: str
-    user_timeout: str
-    user_unban: str
-    user_untimeout: str
-    user_update: str
-    user_verified: str
-    user_warn: str
-=======
     enable = True
     idle_minutes = 30
     deleted_idle_minutes = 5
     # Roles which are allowed to use the command which makes channels dormant
     cmd_whitelist: list[int] = [Roles.helpers]
->>>>>>> e21cd3ec
 
 
 HelpChannels = _HelpChannels()
@@ -429,47 +414,6 @@
         Channels.staff_info
     ]
 
-<<<<<<< HEAD
-    # Self-assignable roles, see the Subscribe cog
-    advent_of_code: int
-    announcements: int
-    lovefest: int
-    pyweek_announcements: int
-    revival_of_code: int
-    legacy_help_channels_access: int
-
-    contributors: int
-    help_cooldown: int
-    muted: int  # TODO remove when no longer relevant.
-    partners: int
-    python_community: int
-    sprinters: int
-    voice_verified: int
-    video: int
-
-    admins: int
-    core_developers: int
-    code_jam_event_team: int
-    devops: int
-    domain_leads: int
-    events_lead: int
-    helpers: int
-    moderators: int
-    mod_team: int
-    owners: int
-    project_leads: int
-
-    jammers: int
-
-    patreon_tier_1: int
-    patreon_tier_2: int
-    patreon_tier_3: int
-
-
-class Guild(metaclass=YAMLGetter):
-    section = "guild"
-=======
->>>>>>> e21cd3ec
 
 DuckPond = _DuckPond()
 
@@ -705,9 +649,9 @@
     token_removed = "https://cdn.discordapp.com/emojis/470326273298792469.png"
 
     user_ban = "https://cdn.discordapp.com/emojis/469952898026045441.png"
-    user_mute = "https://cdn.discordapp.com/emojis/472472640100106250.png"
+    user_timeout = "https://cdn.discordapp.com/emojis/472472640100106250.png"
     user_unban = "https://cdn.discordapp.com/emojis/469952898692808704.png"
-    user_unmute = "https://cdn.discordapp.com/emojis/472472639206719508.png"
+    user_untimeout = "https://cdn.discordapp.com/emojis/472472639206719508.png"
     user_update = "https://cdn.discordapp.com/emojis/469952898684551168.png"
     user_verified = "https://cdn.discordapp.com/emojis/470326274519334936.png"
     user_warn = "https://cdn.discordapp.com/emojis/470326274238447633.png"
